--- conflicted
+++ resolved
@@ -3,11 +3,6 @@
  *  Licensed under the MIT License. See License.txt in the project root for license information.
  *--------------------------------------------------------------------------------------------*/
 
-<<<<<<< HEAD
-import { DECREASE_HOVER_VERBOSITY_ACTION_ID, INCREASE_HOVER_VERBOSITY_ACTION_ID, SHOW_OR_FOCUS_HOVER_ACTION_ID } from 'vs/editor/contrib/hover/browser/hoverActionIds';
-=======
-import { SHOW_OR_FOCUS_HOVER_ACTION_ID } from 'vs/editor/contrib/hover/browser/hoverActionIds';
->>>>>>> 5ccc2db0
 import { IKeyboardEvent } from 'vs/base/browser/keyboardEvent';
 import { KeyCode } from 'vs/base/common/keyCodes';
 import { Disposable, DisposableStore } from 'vs/base/common/lifecycle';
@@ -338,19 +333,10 @@
 		const mightTriggerFocus = (
 			resolvedKeyboardEvent.kind === ResultKind.MoreChordsNeeded ||
 			(resolvedKeyboardEvent.kind === ResultKind.KbFound
-<<<<<<< HEAD
-				&& (resolvedKeyboardEvent.commandId === SHOW_OR_FOCUS_HOVER_ACTION_ID
-					|| resolvedKeyboardEvent.commandId === INCREASE_HOVER_VERBOSITY_ACTION_ID
-					|| resolvedKeyboardEvent.commandId === DECREASE_HOVER_VERBOSITY_ACTION_ID
-					&& this._contentWidget?.isVisible
-				)
-			));
-=======
-				&& resolvedKeyboardEvent.commandId === SHOW_OR_FOCUS_HOVER_ACTION_ID
+				&& resolvedKeyboardEvent.commandId === 'editor.action.showHover'
 				&& this._contentWidget?.isVisible
 			)
 		);
->>>>>>> 5ccc2db0
 
 		if (
 			e.keyCode === KeyCode.Ctrl
