--- conflicted
+++ resolved
@@ -42,16 +42,10 @@
 export class ExtHostChatSessions extends Disposable implements ExtHostChatSessionsShape {
 
 	private readonly _proxy: Proxied<MainThreadChatSessionsShape>;
-<<<<<<< HEAD
 	private readonly _chatSessionItemProviders = new Map<number, { provider: vscode.ChatSessionItemProvider; extension: IExtensionDescription; disposable: DisposableStore }>();
 	private readonly _chatSessionContentProviders = new Map<number, { provider: vscode.ChatSessionContentProvider; extension: IExtensionDescription; disposable: DisposableStore }>();
 	private _nextChatSessionItemProviderHandle = 0;
 	private _nextChatSessionContentProviderHandle = 0;
-=======
-	private readonly _statusProviders = new Map<number, { provider: vscode.ChatSessionItemProvider; disposable: DisposableStore }>();
-	// Starting at 1, 0 is reserved for local chat session item provider
-	private _nextHandle = 1;
->>>>>>> 0a67c011
 	private _sessionMap: Map<string, vscode.ChatSessionItem> = new Map();
 	private static _sessionHandlePool = 0;
 
@@ -85,13 +79,8 @@
 		const handle = this._nextChatSessionItemProviderHandle++;
 		const disposables = new DisposableStore();
 
-<<<<<<< HEAD
 		this._chatSessionItemProviders.set(handle, { provider, extension, disposable: disposables });
-		this._proxy.$registerChatSessionItemProvider(handle, chatSessionType);
-=======
-		this._statusProviders.set(handle, { provider, disposable: disposables });
 		this._proxy.$registerChatSessionItemProvider(handle, chatSessionType, provider.label);
->>>>>>> 0a67c011
 
 		return new extHostTypes.Disposable(() => {
 			this._chatSessionItemProviders.delete(handle);
