/*---------------------------------------------------------------------------------------------
 *  Copyright (c) Microsoft Corporation. All rights reserved.
 *  Licensed under the MIT License. See License.txt in the project root for license information.
 *--------------------------------------------------------------------------------------------*/
'use strict';

import URI, { UriComponents } from 'vs/base/common/uri';
import { TPromise } from 'vs/base/common/winjs.base';
import { mixin } from 'vs/base/common/objects';
import * as vscode from 'vscode';
import * as typeConvert from 'vs/workbench/api/node/extHostTypeConverters';
<<<<<<< HEAD
import { Range, Disposable, CompletionList, SnippetString, CodeActionKind, SymbolInformation, Hierarchy, SymbolInformation2 } from 'vs/workbench/api/node/extHostTypes';
=======
import { Range, Disposable, CompletionList, SnippetString, CodeActionKind, SymbolInformation, SymbolInformation2 } from 'vs/workbench/api/node/extHostTypes';
>>>>>>> 8647b7c1
import { ISingleEditOperation } from 'vs/editor/common/model';
import * as modes from 'vs/editor/common/modes';
import { ExtHostHeapService } from 'vs/workbench/api/node/extHostHeapService';
import { ExtHostDocuments } from 'vs/workbench/api/node/extHostDocuments';
import { ExtHostCommands, CommandsConverter } from 'vs/workbench/api/node/extHostCommands';
import { ExtHostDiagnostics } from 'vs/workbench/api/node/extHostDiagnostics';
import { asWinJsPromise } from 'vs/base/common/async';
import { MainContext, MainThreadLanguageFeaturesShape, ExtHostLanguageFeaturesShape, ObjectIdentifier, IRawColorInfo, IMainContext, IdObject, ISerializedRegExp, ISerializedIndentationRule, ISerializedOnEnterRule, ISerializedLanguageConfiguration, SymbolInformationDto, SuggestResultDto, WorkspaceSymbolsDto, SuggestionDto, CodeActionDto, ISerializedDocumentFilter } from './extHost.protocol';
import { regExpLeadsToEndlessLoop } from 'vs/base/common/strings';
import { IPosition } from 'vs/editor/common/core/position';
import { IRange } from 'vs/editor/common/core/range';
import { isFalsyOrEmpty } from 'vs/base/common/arrays';
import { isObject } from 'vs/base/common/types';
import { ISelection, Selection } from 'vs/editor/common/core/selection';

// --- adapter

class OutlineAdapter {

	private _documents: ExtHostDocuments;
	private _provider: vscode.DocumentSymbolProvider;

	constructor(documents: ExtHostDocuments, provider: vscode.DocumentSymbolProvider) {
		this._documents = documents;
		this._provider = provider;
	}

	provideDocumentSymbols(resource: URI): TPromise<SymbolInformationDto[]> {
		let doc = this._documents.getDocumentData(resource).document;
		return asWinJsPromise(token => this._provider.provideDocumentSymbols(doc, token)).then(value => {
			if (isFalsyOrEmpty(value)) {
				return undefined;
			}
			let [probe] = value;
<<<<<<< HEAD
			if (!(probe instanceof Hierarchy)) {
				value = OutlineAdapter._asSymbolHierarchy(<SymbolInformation[]>value);
			}
			return (<Hierarchy<SymbolInformation2>[]>value).map(typeConvert.HierarchicalSymbolInformation.from);
		});
	}

	private static _asSymbolHierarchy(info: SymbolInformation[]): vscode.Hierarchy<SymbolInformation2>[] {
=======
			if (!(probe instanceof SymbolInformation2)) {
				value = OutlineAdapter._asSymbolHierarchy(resource, <SymbolInformation[]>value);
			}
			return (<SymbolInformation2[]>value).map(typeConvert.SymbolInformation2.from);
		});
	}

	private static _asSymbolHierarchy(resource: URI, info: SymbolInformation[]): vscode.SymbolInformation2[] {
>>>>>>> 8647b7c1
		// first sort by start (and end) and then loop over all elements
		// and build a tree based on containment.
		info = info.slice(0).sort((a, b) => {
			let res = a.location.range.start.compareTo(b.location.range.start);
			if (res === 0) {
				res = b.location.range.end.compareTo(a.location.range.end);
			}
			return res;
		});
<<<<<<< HEAD
		let res: Hierarchy<SymbolInformation2>[] = [];
		let parentStack: Hierarchy<SymbolInformation2>[] = [];
		for (let i = 0; i < info.length; i++) {
			let element = new Hierarchy(new SymbolInformation2(info[i].name, '', info[i].kind, info[i].location.range, info[i].location));
			element.parent.containerName = info[i].containerName;
			element.parent.location = info[i].location; // todo@joh make this proper
=======
		let res: SymbolInformation2[] = [];
		let parentStack: SymbolInformation2[] = [];
		for (let i = 0; i < info.length; i++) {
			let element = new SymbolInformation2(info[i].name, info[i].kind, '', info[i].location);
			element.containerName = info[i].containerName;
			element.location = info[i].location; // todo@joh make this proper
			element.location.uri = element.location.uri || resource;
>>>>>>> 8647b7c1

			while (true) {
				if (parentStack.length === 0) {
					parentStack.push(element);
					res.push(element);
					break;
				}
				let parent = parentStack[parentStack.length - 1];
<<<<<<< HEAD
				if (parent.parent.range.contains(element.parent.range) && !parent.parent.range.isEqual(element.parent.range)) {
=======
				if (parent.definingRange.contains(element.definingRange) && !parent.definingRange.isEqual(element.definingRange)) {
>>>>>>> 8647b7c1
					parent.children.push(element);
					parentStack.push(element);
					break;
				}
				parentStack.pop();
			}
		}
		return res;
	}
}

class CodeLensAdapter {

	private static _badCmd: vscode.Command = { command: 'missing', title: '<<MISSING COMMAND>>' };

	constructor(
		private readonly _documents: ExtHostDocuments,
		private readonly _commands: CommandsConverter,
		private readonly _heapService: ExtHostHeapService,
		private readonly _provider: vscode.CodeLensProvider
	) { }

	provideCodeLenses(resource: URI): TPromise<modes.ICodeLensSymbol[]> {
		const doc = this._documents.getDocumentData(resource).document;

		return asWinJsPromise(token => this._provider.provideCodeLenses(doc, token)).then(lenses => {
			if (Array.isArray(lenses)) {
				return lenses.map(lens => {
					const id = this._heapService.keep(lens);
					return ObjectIdentifier.mixin({
						range: typeConvert.Range.from(lens.range),
						command: this._commands.toInternal(lens.command)
					}, id);
				});
			}
			return undefined;
		});
	}

	resolveCodeLens(resource: URI, symbol: modes.ICodeLensSymbol): TPromise<modes.ICodeLensSymbol> {

		const lens = this._heapService.get<vscode.CodeLens>(ObjectIdentifier.of(symbol));
		if (!lens) {
			return undefined;
		}

		let resolve: TPromise<vscode.CodeLens>;
		if (typeof this._provider.resolveCodeLens !== 'function' || lens.isResolved) {
			resolve = TPromise.as(lens);
		} else {
			resolve = asWinJsPromise(token => this._provider.resolveCodeLens(lens, token));
		}

		return resolve.then(newLens => {
			newLens = newLens || lens;
			symbol.command = this._commands.toInternal(newLens.command || CodeLensAdapter._badCmd);
			return symbol;
		});
	}
}

class DefinitionAdapter {

	constructor(
		private readonly _documents: ExtHostDocuments,
		private readonly _provider: vscode.DefinitionProvider
	) { }

	provideDefinition(resource: URI, position: IPosition): TPromise<modes.Definition> {
		let doc = this._documents.getDocumentData(resource).document;
		let pos = typeConvert.Position.to(position);
		return asWinJsPromise(token => this._provider.provideDefinition(doc, pos, token)).then(value => {
			if (Array.isArray(value)) {
				return value.map(typeConvert.location.from);
			} else if (value) {
				return typeConvert.location.from(value);
			}
			return undefined;
		});
	}
}

class ImplementationAdapter {

	constructor(
		private readonly _documents: ExtHostDocuments,
		private readonly _provider: vscode.ImplementationProvider
	) { }

	provideImplementation(resource: URI, position: IPosition): TPromise<modes.Definition> {
		let doc = this._documents.getDocumentData(resource).document;
		let pos = typeConvert.Position.to(position);
		return asWinJsPromise(token => this._provider.provideImplementation(doc, pos, token)).then(value => {
			if (Array.isArray(value)) {
				return value.map(typeConvert.location.from);
			} else if (value) {
				return typeConvert.location.from(value);
			}
			return undefined;
		});
	}
}

class TypeDefinitionAdapter {

	constructor(
		private readonly _documents: ExtHostDocuments,
		private readonly _provider: vscode.TypeDefinitionProvider
	) { }

	provideTypeDefinition(resource: URI, position: IPosition): TPromise<modes.Definition> {
		const doc = this._documents.getDocumentData(resource).document;
		const pos = typeConvert.Position.to(position);
		return asWinJsPromise(token => this._provider.provideTypeDefinition(doc, pos, token)).then(value => {
			if (Array.isArray(value)) {
				return value.map(typeConvert.location.from);
			} else if (value) {
				return typeConvert.location.from(value);
			}
			return undefined;
		});
	}
}

class HoverAdapter {

	constructor(
		private readonly _documents: ExtHostDocuments,
		private readonly _provider: vscode.HoverProvider,
	) { }

	public provideHover(resource: URI, position: IPosition): TPromise<modes.Hover> {

		let doc = this._documents.getDocumentData(resource).document;
		let pos = typeConvert.Position.to(position);

		return asWinJsPromise(token => this._provider.provideHover(doc, pos, token)).then(value => {
			if (!value || isFalsyOrEmpty(value.contents)) {
				return undefined;
			}
			if (!value.range) {
				value.range = doc.getWordRangeAtPosition(pos);
			}
			if (!value.range) {
				value.range = new Range(pos, pos);
			}

			return typeConvert.Hover.from(value);
		});
	}
}

class DocumentHighlightAdapter {

	constructor(
		private readonly _documents: ExtHostDocuments,
		private readonly _provider: vscode.DocumentHighlightProvider
	) { }

	provideDocumentHighlights(resource: URI, position: IPosition): TPromise<modes.DocumentHighlight[]> {

		let doc = this._documents.getDocumentData(resource).document;
		let pos = typeConvert.Position.to(position);

		return asWinJsPromise(token => this._provider.provideDocumentHighlights(doc, pos, token)).then(value => {
			if (Array.isArray(value)) {
				return value.map(typeConvert.DocumentHighlight.from);
			}
			return undefined;
		});
	}
}

class ReferenceAdapter {

	constructor(
		private readonly _documents: ExtHostDocuments,
		private readonly _provider: vscode.ReferenceProvider
	) { }

	provideReferences(resource: URI, position: IPosition, context: modes.ReferenceContext): TPromise<modes.Location[]> {
		let doc = this._documents.getDocumentData(resource).document;
		let pos = typeConvert.Position.to(position);

		return asWinJsPromise(token => this._provider.provideReferences(doc, pos, context, token)).then(value => {
			if (Array.isArray(value)) {
				return value.map(typeConvert.location.from);
			}
			return undefined;
		});
	}
}

export interface CustomCodeAction extends CodeActionDto {
	_isSynthetic?: boolean;
}

class CodeActionAdapter {

	constructor(
		private readonly _documents: ExtHostDocuments,
		private readonly _commands: CommandsConverter,
		private readonly _diagnostics: ExtHostDiagnostics,
		private readonly _provider: vscode.CodeActionProvider
	) { }

	provideCodeActions(resource: URI, rangeOrSelection: IRange | ISelection, context: modes.CodeActionContext): TPromise<CodeActionDto[]> {

		const doc = this._documents.getDocumentData(resource).document;
		const ran = Selection.isISelection(rangeOrSelection)
			? <vscode.Selection>typeConvert.Selection.to(rangeOrSelection)
			: <vscode.Range>typeConvert.Range.to(rangeOrSelection);
		const allDiagnostics: vscode.Diagnostic[] = [];

		for (const diagnostic of this._diagnostics.getDiagnostics(resource)) {
			if (ran.intersection(diagnostic.range)) {
				allDiagnostics.push(diagnostic);
			}
		}

		const codeActionContext: vscode.CodeActionContext = {
			diagnostics: allDiagnostics,
			only: context.only ? new CodeActionKind(context.only) : undefined,
			triggerKind: context.trigger,
		};

		return asWinJsPromise(token =>
			this._provider.provideCodeActions(doc, ran, codeActionContext, token)
		).then(commandsOrActions => {
			if (isFalsyOrEmpty(commandsOrActions)) {
				return undefined;
			}
			const result: CustomCodeAction[] = [];
			for (const candidate of commandsOrActions) {
				if (!candidate) {
					continue;
				}
				if (CodeActionAdapter._isCommand(candidate)) {
					// old school: synthetic code action
					result.push({
						_isSynthetic: true,
						title: candidate.title,
						command: this._commands.toInternal(candidate),
					});
				} else {
					// new school: convert code action
					result.push({
						title: candidate.title,
						command: candidate.command && this._commands.toInternal(candidate.command),
						diagnostics: candidate.diagnostics && candidate.diagnostics.map(typeConvert.Diagnostic.from),
						edit: candidate.edit && typeConvert.WorkspaceEdit.from(candidate.edit),
						kind: candidate.kind && candidate.kind.value
					});
				}
			}

			return result;
		});
	}

	private static _isCommand(thing: any): thing is vscode.Command {
		return typeof (<vscode.Command>thing).command === 'string' && typeof (<vscode.Command>thing).title === 'string';
	}
}

class DocumentFormattingAdapter {

	constructor(
		private readonly _documents: ExtHostDocuments,
		private readonly _provider: vscode.DocumentFormattingEditProvider
	) { }

	provideDocumentFormattingEdits(resource: URI, options: modes.FormattingOptions): TPromise<ISingleEditOperation[]> {

		const { document } = this._documents.getDocumentData(resource);

		return asWinJsPromise(token => this._provider.provideDocumentFormattingEdits(document, <any>options, token)).then(value => {
			if (Array.isArray(value)) {
				return value.map(typeConvert.TextEdit.from);
			}
			return undefined;
		});
	}
}

class RangeFormattingAdapter {

	constructor(
		private readonly _documents: ExtHostDocuments,
		private readonly _provider: vscode.DocumentRangeFormattingEditProvider
	) { }

	provideDocumentRangeFormattingEdits(resource: URI, range: IRange, options: modes.FormattingOptions): TPromise<ISingleEditOperation[]> {

		const { document } = this._documents.getDocumentData(resource);
		const ran = typeConvert.Range.to(range);

		return asWinJsPromise(token => this._provider.provideDocumentRangeFormattingEdits(document, ran, <any>options, token)).then(value => {
			if (Array.isArray(value)) {
				return value.map(typeConvert.TextEdit.from);
			}
			return undefined;
		});
	}
}

class OnTypeFormattingAdapter {

	constructor(
		private readonly _documents: ExtHostDocuments,
		private readonly _provider: vscode.OnTypeFormattingEditProvider
	) { }

	autoFormatTriggerCharacters: string[] = []; // not here

	provideOnTypeFormattingEdits(resource: URI, position: IPosition, ch: string, options: modes.FormattingOptions): TPromise<ISingleEditOperation[]> {

		const { document } = this._documents.getDocumentData(resource);
		const pos = typeConvert.Position.to(position);

		return asWinJsPromise(token => this._provider.provideOnTypeFormattingEdits(document, pos, ch, <any>options, token)).then(value => {
			if (Array.isArray(value)) {
				return value.map(typeConvert.TextEdit.from);
			}
			return undefined;
		});
	}
}

class NavigateTypeAdapter {

	private readonly _symbolCache: { [id: number]: vscode.SymbolInformation } = Object.create(null);
	private readonly _resultCache: { [id: number]: [number, number] } = Object.create(null);
	private readonly _provider: vscode.WorkspaceSymbolProvider;

	constructor(provider: vscode.WorkspaceSymbolProvider) {
		this._provider = provider;
	}

	provideWorkspaceSymbols(search: string): TPromise<WorkspaceSymbolsDto> {
		const result: WorkspaceSymbolsDto = IdObject.mixin({ symbols: [] });
		return asWinJsPromise(token => this._provider.provideWorkspaceSymbols(search, token)).then(value => {
			if (!isFalsyOrEmpty(value)) {
				for (const item of value) {
					if (!item) {
						// drop
						continue;
					}
					if (!item.name) {
						console.warn('INVALID SymbolInformation, lacks name', item);
						continue;
					}
					const symbol = IdObject.mixin(typeConvert.SymbolInformation.from(item));
					this._symbolCache[symbol._id] = item;
					result.symbols.push(symbol);
				}
			}
		}).then(() => {
			if (result.symbols.length > 0) {
				this._resultCache[result._id] = [result.symbols[0]._id, result.symbols[result.symbols.length - 1]._id];
			}
			return result;
		});
	}

	resolveWorkspaceSymbol(symbol: SymbolInformationDto): TPromise<SymbolInformationDto> {

		if (typeof this._provider.resolveWorkspaceSymbol !== 'function') {
			return TPromise.as(symbol);
		}

		const item = this._symbolCache[symbol._id];
		if (item) {
			return asWinJsPromise(token => this._provider.resolveWorkspaceSymbol(item, token)).then(value => {
				return value && mixin(symbol, typeConvert.SymbolInformation.from(value), true);
			});
		}
		return undefined;
	}

	releaseWorkspaceSymbols(id: number): any {
		const range = this._resultCache[id];
		if (range) {
			for (let [from, to] = range; from <= to; from++) {
				delete this._symbolCache[from];
			}
			delete this._resultCache[id];
		}
	}
}

class RenameAdapter {

	static supportsResolving(provider: vscode.RenameProvider): boolean {
		return typeof provider.prepareRename === 'function';
	}

	constructor(
		private readonly _documents: ExtHostDocuments,
		private readonly _provider: vscode.RenameProvider
	) { }

	provideRenameEdits(resource: URI, position: IPosition, newName: string): TPromise<modes.WorkspaceEdit> {

		let doc = this._documents.getDocumentData(resource).document;
		let pos = typeConvert.Position.to(position);

		return asWinJsPromise(token => this._provider.provideRenameEdits(doc, pos, newName, token)).then(value => {
			if (!value) {
				return undefined;
			}
			return typeConvert.WorkspaceEdit.from(value);
		}, err => {
			if (typeof err === 'string') {
				return <modes.WorkspaceEdit>{
					edits: undefined,
					rejectReason: err
				};
			} else if (err instanceof Error && typeof err.message === 'string') {
				return <modes.WorkspaceEdit>{
					edits: undefined,
					rejectReason: err.message
				};
			} else {
				// generic error
				return TPromise.wrapError<modes.WorkspaceEdit>(err);
			}
		});
	}

	resolveRenameLocation(resource: URI, position: IPosition): TPromise<modes.RenameLocation> {
		if (typeof this._provider.prepareRename !== 'function') {
			return TPromise.as(undefined);
		}

		let doc = this._documents.getDocumentData(resource).document;
		let pos = typeConvert.Position.to(position);

		return asWinJsPromise(token => this._provider.prepareRename(doc, pos, token)).then(rangeOrLocation => {

			let range: vscode.Range;
			let text: string;
			if (Range.isRange(rangeOrLocation)) {
				range = rangeOrLocation;
				text = doc.getText(rangeOrLocation);

			} else if (isObject(rangeOrLocation)) {
				range = rangeOrLocation.range;
				text = rangeOrLocation.placeholder;
			}

			if (!range) {
				return undefined;
			}

			if (!range.contains(pos)) {
				console.warn('INVALID rename location: range must contain position');
				return undefined;
			}
			return { range: typeConvert.Range.from(range), text };
		});
	}
}

class SuggestAdapter {

	static supportsResolving(provider: vscode.CompletionItemProvider): boolean {
		return typeof provider.resolveCompletionItem === 'function';
	}

	private _documents: ExtHostDocuments;
	private _commands: CommandsConverter;
	private _provider: vscode.CompletionItemProvider;

	private _cache = new Map<number, vscode.CompletionItem[]>();
	private _idPool = 0;

	constructor(documents: ExtHostDocuments, commands: CommandsConverter, provider: vscode.CompletionItemProvider) {
		this._documents = documents;
		this._commands = commands;
		this._provider = provider;
	}

	provideCompletionItems(resource: URI, position: IPosition, context: modes.SuggestContext): TPromise<SuggestResultDto> {

		const doc = this._documents.getDocumentData(resource).document;
		const pos = typeConvert.Position.to(position);

		return asWinJsPromise<vscode.CompletionItem[] | vscode.CompletionList>(token => {
			return this._provider.provideCompletionItems(doc, pos, token, typeConvert.CompletionContext.from(context));
		}).then(value => {

			const _id = this._idPool++;

			const result: SuggestResultDto = {
				_id,
				suggestions: [],
			};

			let list: CompletionList;
			if (!value) {
				// undefined and null are valid results
				return undefined;

			} else if (Array.isArray(value)) {
				list = new CompletionList(value);

			} else {
				list = value;
				result.incomplete = list.isIncomplete;
			}

			// the default text edit range
			const wordRangeBeforePos = (doc.getWordRangeAtPosition(pos) as Range || new Range(pos, pos))
				.with({ end: pos });

			for (let i = 0; i < list.items.length; i++) {
				const suggestion = this._convertCompletionItem(list.items[i], pos, wordRangeBeforePos, i, _id);
				// check for bad completion item
				// for the converter did warn
				if (suggestion) {
					result.suggestions.push(suggestion);
				}
			}
			this._cache.set(_id, list.items);

			return result;
		});
	}

	resolveCompletionItem(resource: URI, position: IPosition, suggestion: modes.ISuggestion): TPromise<modes.ISuggestion> {

		if (typeof this._provider.resolveCompletionItem !== 'function') {
			return TPromise.as(suggestion);
		}

		const { _parentId, _id } = (<SuggestionDto>suggestion);
		const item = this._cache.has(_parentId) && this._cache.get(_parentId)[_id];
		if (!item) {
			return TPromise.as(suggestion);
		}

		return asWinJsPromise(token => this._provider.resolveCompletionItem(item, token)).then(resolvedItem => {

			if (!resolvedItem) {
				return suggestion;
			}

			const doc = this._documents.getDocumentData(resource).document;
			const pos = typeConvert.Position.to(position);
			const wordRangeBeforePos = (doc.getWordRangeAtPosition(pos) as Range || new Range(pos, pos)).with({ end: pos });
			const newSuggestion = this._convertCompletionItem(resolvedItem, pos, wordRangeBeforePos, _id, _parentId);
			if (newSuggestion) {
				mixin(suggestion, newSuggestion, true);
			}

			return suggestion;
		});
	}

	releaseCompletionItems(id: number): any {
		this._cache.delete(id);
	}

	private _convertCompletionItem(item: vscode.CompletionItem, position: vscode.Position, defaultRange: vscode.Range, _id: number, _parentId: number): SuggestionDto {
		if (typeof item.label !== 'string' || item.label.length === 0) {
			console.warn('INVALID text edit -> must have at least a label');
			return undefined;
		}

		const result: SuggestionDto = {
			//
			_id,
			_parentId,
			//
			label: item.label,
			type: typeConvert.CompletionItemKind.from(item.kind),
			detail: item.detail,
			documentation: item.documentation,
			filterText: item.filterText,
			sortText: item.sortText,
			//
			insertText: undefined,
			additionalTextEdits: item.additionalTextEdits && item.additionalTextEdits.map(typeConvert.TextEdit.from),
			command: this._commands.toInternal(item.command),
			commitCharacters: item.commitCharacters
		};

		// 'insertText'-logic
		if (item.textEdit) {
			result.insertText = item.textEdit.newText;
			result.snippetType = 'internal';

		} else if (typeof item.insertText === 'string') {
			result.insertText = item.insertText;
			result.snippetType = 'internal';

		} else if (item.insertText instanceof SnippetString) {
			result.insertText = item.insertText.value;
			result.snippetType = 'textmate';

		} else {
			result.insertText = item.label;
			result.snippetType = 'internal';
		}

		// 'overwrite[Before|After]'-logic
		let range: vscode.Range;
		if (item.textEdit) {
			range = item.textEdit.range;
		} else if (item.range) {
			range = item.range;
		} else {
			range = defaultRange;
		}
		result.overwriteBefore = position.character - range.start.character;
		result.overwriteAfter = range.end.character - position.character;

		if (!range.isSingleLine || range.start.line !== position.line) {
			console.warn('INVALID text edit -> must be single line and on the same line');
			return undefined;
		}

		return result;
	}
}

class SignatureHelpAdapter {

	constructor(
		private readonly _documents: ExtHostDocuments,
		private readonly _provider: vscode.SignatureHelpProvider
	) { }

	provideSignatureHelp(resource: URI, position: IPosition): TPromise<modes.SignatureHelp> {

		const doc = this._documents.getDocumentData(resource).document;
		const pos = typeConvert.Position.to(position);

		return asWinJsPromise(token => this._provider.provideSignatureHelp(doc, pos, token)).then(value => {
			if (value) {
				return typeConvert.SignatureHelp.from(value);
			}
			return undefined;
		});
	}
}

class LinkProviderAdapter {

	constructor(
		private readonly _documents: ExtHostDocuments,
		private readonly _heapService: ExtHostHeapService,
		private readonly _provider: vscode.DocumentLinkProvider
	) { }

	provideLinks(resource: URI): TPromise<modes.ILink[]> {
		const doc = this._documents.getDocumentData(resource).document;

		return asWinJsPromise(token => this._provider.provideDocumentLinks(doc, token)).then(links => {
			if (!Array.isArray(links)) {
				return undefined;
			}
			const result: modes.ILink[] = [];
			for (const link of links) {
				let data = typeConvert.DocumentLink.from(link);
				let id = this._heapService.keep(link);
				ObjectIdentifier.mixin(data, id);
				result.push(data);
			}
			return result;
		});
	}

	resolveLink(link: modes.ILink): TPromise<modes.ILink> {
		if (typeof this._provider.resolveDocumentLink !== 'function') {
			return undefined;
		}

		const id = ObjectIdentifier.of(link);
		const item = this._heapService.get<vscode.DocumentLink>(id);
		if (!item) {
			return undefined;
		}

		return asWinJsPromise(token => this._provider.resolveDocumentLink(item, token)).then(value => {
			if (value) {
				return typeConvert.DocumentLink.from(value);
			}
			return undefined;
		});
	}
}

class ColorProviderAdapter {

	constructor(
		private _documents: ExtHostDocuments,
		private _provider: vscode.DocumentColorProvider
	) { }

	provideColors(resource: URI): TPromise<IRawColorInfo[]> {
		const doc = this._documents.getDocumentData(resource).document;
		return asWinJsPromise(token => this._provider.provideDocumentColors(doc, token)).then(colors => {
			if (!Array.isArray(colors)) {
				return [];
			}

			const colorInfos: IRawColorInfo[] = colors.map(ci => {
				return {
					color: typeConvert.Color.from(ci.color),
					range: typeConvert.Range.from(ci.range)
				};
			});

			return colorInfos;
		});
	}

	provideColorPresentations(resource: URI, raw: IRawColorInfo): TPromise<modes.IColorPresentation[]> {
		const document = this._documents.getDocumentData(resource).document;
		const range = typeConvert.Range.to(raw.range);
		const color = typeConvert.Color.to(raw.color);
		return asWinJsPromise(token => this._provider.provideColorPresentations(color, { document, range }, token)).then(value => {
			return value.map(typeConvert.ColorPresentation.from);
		});
	}
}

class FoldingProviderAdapter {

	constructor(
		private _documents: ExtHostDocuments,
		private _provider: vscode.FoldingRangeProvider
	) { }

	provideFoldingRanges(resource: URI, context: modes.FoldingContext): TPromise<modes.FoldingRange[]> {
		const doc = this._documents.getDocumentData(resource).document;
		return asWinJsPromise(token => this._provider.provideFoldingRanges(doc, context, token)).then(ranges => {
			if (!Array.isArray(ranges)) {
				return void 0;
			}
			return ranges.map(typeConvert.FoldingRange.from);
		});
	}
}

type Adapter = OutlineAdapter | CodeLensAdapter | DefinitionAdapter | HoverAdapter
	| DocumentHighlightAdapter | ReferenceAdapter | CodeActionAdapter | DocumentFormattingAdapter
	| RangeFormattingAdapter | OnTypeFormattingAdapter | NavigateTypeAdapter | RenameAdapter
	| SuggestAdapter | SignatureHelpAdapter | LinkProviderAdapter | ImplementationAdapter | TypeDefinitionAdapter
	| ColorProviderAdapter | FoldingProviderAdapter;

export interface ISchemeTransformer {
	transformOutgoing(scheme: string): string;
}

export class ExtHostLanguageFeatures implements ExtHostLanguageFeaturesShape {

	private static _handlePool: number = 0;

	private readonly _schemeTransformer: ISchemeTransformer;
	private _proxy: MainThreadLanguageFeaturesShape;
	private _documents: ExtHostDocuments;
	private _commands: ExtHostCommands;
	private _heapService: ExtHostHeapService;
	private _diagnostics: ExtHostDiagnostics;
	private _adapter = new Map<number, Adapter>();

	constructor(
		mainContext: IMainContext,
		schemeTransformer: ISchemeTransformer,
		documents: ExtHostDocuments,
		commands: ExtHostCommands,
		heapMonitor: ExtHostHeapService,
		diagnostics: ExtHostDiagnostics
	) {
		this._schemeTransformer = schemeTransformer;
		this._proxy = mainContext.getProxy(MainContext.MainThreadLanguageFeatures);
		this._documents = documents;
		this._commands = commands;
		this._heapService = heapMonitor;
		this._diagnostics = diagnostics;
	}

	private _transformDocumentSelector(selector: vscode.DocumentSelector): ISerializedDocumentFilter[] {
		if (Array.isArray(selector)) {
			return selector.map(sel => this._doTransformDocumentSelector(sel));
		}

		return [this._doTransformDocumentSelector(selector)];
	}

	private _doTransformDocumentSelector(selector: string | vscode.DocumentFilter): ISerializedDocumentFilter {
		if (typeof selector === 'string') {
			return {
				$serialized: true,
				language: selector
			};
		}

		if (selector) {
			return {
				$serialized: true,
				language: selector.language,
				scheme: this._transformScheme(selector.scheme),
				pattern: selector.pattern,
				exclusive: selector.exclusive
			};
		}

		return undefined;
	}

	private _transformScheme(scheme: string): string {
		if (this._schemeTransformer && typeof scheme === 'string') {
			return this._schemeTransformer.transformOutgoing(scheme);
		}
		return scheme;
	}

	private _createDisposable(handle: number): Disposable {
		return new Disposable(() => {
			this._adapter.delete(handle);
			this._proxy.$unregister(handle);
		});
	}

	private _nextHandle(): number {
		return ExtHostLanguageFeatures._handlePool++;
	}

	private _withAdapter<A, R>(handle: number, ctor: { new(...args: any[]): A }, callback: (adapter: A) => TPromise<R>): TPromise<R> {
		let adapter = this._adapter.get(handle);
		if (!(adapter instanceof ctor)) {
			return TPromise.wrapError<R>(new Error('no adapter found'));
		}
		return callback(<any>adapter);
	}

	private _addNewAdapter(adapter: Adapter): number {
		const handle = this._nextHandle();
		this._adapter.set(handle, adapter);
		return handle;
	}

	// --- outline

	registerDocumentSymbolProvider(selector: vscode.DocumentSelector, provider: vscode.DocumentSymbolProvider, extensionId?: string): vscode.Disposable {
		const handle = this._addNewAdapter(new OutlineAdapter(this._documents, provider));
		this._proxy.$registerOutlineSupport(handle, this._transformDocumentSelector(selector), extensionId);
		return this._createDisposable(handle);
	}

	$provideDocumentSymbols(handle: number, resource: UriComponents): TPromise<SymbolInformationDto[]> {
		return this._withAdapter(handle, OutlineAdapter, adapter => adapter.provideDocumentSymbols(URI.revive(resource)));
	}

	// --- code lens

	registerCodeLensProvider(selector: vscode.DocumentSelector, provider: vscode.CodeLensProvider): vscode.Disposable {
		const handle = this._nextHandle();
		const eventHandle = typeof provider.onDidChangeCodeLenses === 'function' ? this._nextHandle() : undefined;

		this._adapter.set(handle, new CodeLensAdapter(this._documents, this._commands.converter, this._heapService, provider));
		this._proxy.$registerCodeLensSupport(handle, this._transformDocumentSelector(selector), eventHandle);
		let result = this._createDisposable(handle);

		if (eventHandle !== undefined) {
			const subscription = provider.onDidChangeCodeLenses(_ => this._proxy.$emitCodeLensEvent(eventHandle));
			result = Disposable.from(result, subscription);
		}

		return result;
	}

	$provideCodeLenses(handle: number, resource: UriComponents): TPromise<modes.ICodeLensSymbol[]> {
		return this._withAdapter(handle, CodeLensAdapter, adapter => adapter.provideCodeLenses(URI.revive(resource)));
	}

	$resolveCodeLens(handle: number, resource: UriComponents, symbol: modes.ICodeLensSymbol): TPromise<modes.ICodeLensSymbol> {
		return this._withAdapter(handle, CodeLensAdapter, adapter => adapter.resolveCodeLens(URI.revive(resource), symbol));
	}

	// --- declaration

	registerDefinitionProvider(selector: vscode.DocumentSelector, provider: vscode.DefinitionProvider): vscode.Disposable {
		const handle = this._addNewAdapter(new DefinitionAdapter(this._documents, provider));
		this._proxy.$registerDeclaractionSupport(handle, this._transformDocumentSelector(selector));
		return this._createDisposable(handle);
	}

	$provideDefinition(handle: number, resource: UriComponents, position: IPosition): TPromise<modes.Definition> {
		return this._withAdapter(handle, DefinitionAdapter, adapter => adapter.provideDefinition(URI.revive(resource), position));
	}

	registerImplementationProvider(selector: vscode.DocumentSelector, provider: vscode.ImplementationProvider): vscode.Disposable {
		const handle = this._addNewAdapter(new ImplementationAdapter(this._documents, provider));
		this._proxy.$registerImplementationSupport(handle, this._transformDocumentSelector(selector));
		return this._createDisposable(handle);
	}

	$provideImplementation(handle: number, resource: UriComponents, position: IPosition): TPromise<modes.Definition> {
		return this._withAdapter(handle, ImplementationAdapter, adapter => adapter.provideImplementation(URI.revive(resource), position));
	}

	registerTypeDefinitionProvider(selector: vscode.DocumentSelector, provider: vscode.TypeDefinitionProvider): vscode.Disposable {
		const handle = this._addNewAdapter(new TypeDefinitionAdapter(this._documents, provider));
		this._proxy.$registerTypeDefinitionSupport(handle, this._transformDocumentSelector(selector));
		return this._createDisposable(handle);
	}

	$provideTypeDefinition(handle: number, resource: UriComponents, position: IPosition): TPromise<modes.Definition> {
		return this._withAdapter(handle, TypeDefinitionAdapter, adapter => adapter.provideTypeDefinition(URI.revive(resource), position));
	}

	// --- extra info

	registerHoverProvider(selector: vscode.DocumentSelector, provider: vscode.HoverProvider, extensionId?: string): vscode.Disposable {
		const handle = this._addNewAdapter(new HoverAdapter(this._documents, provider));
		this._proxy.$registerHoverProvider(handle, this._transformDocumentSelector(selector));
		return this._createDisposable(handle);
	}

	$provideHover(handle: number, resource: UriComponents, position: IPosition): TPromise<modes.Hover> {
		return this._withAdapter(handle, HoverAdapter, adpater => adpater.provideHover(URI.revive(resource), position));
	}

	// --- occurrences

	registerDocumentHighlightProvider(selector: vscode.DocumentSelector, provider: vscode.DocumentHighlightProvider): vscode.Disposable {
		const handle = this._addNewAdapter(new DocumentHighlightAdapter(this._documents, provider));
		this._proxy.$registerDocumentHighlightProvider(handle, this._transformDocumentSelector(selector));
		return this._createDisposable(handle);
	}

	$provideDocumentHighlights(handle: number, resource: UriComponents, position: IPosition): TPromise<modes.DocumentHighlight[]> {
		return this._withAdapter(handle, DocumentHighlightAdapter, adapter => adapter.provideDocumentHighlights(URI.revive(resource), position));
	}

	// --- references

	registerReferenceProvider(selector: vscode.DocumentSelector, provider: vscode.ReferenceProvider): vscode.Disposable {
		const handle = this._addNewAdapter(new ReferenceAdapter(this._documents, provider));
		this._proxy.$registerReferenceSupport(handle, this._transformDocumentSelector(selector));
		return this._createDisposable(handle);
	}

	$provideReferences(handle: number, resource: UriComponents, position: IPosition, context: modes.ReferenceContext): TPromise<modes.Location[]> {
		return this._withAdapter(handle, ReferenceAdapter, adapter => adapter.provideReferences(URI.revive(resource), position, context));
	}

	// --- quick fix

	registerCodeActionProvider(selector: vscode.DocumentSelector, provider: vscode.CodeActionProvider, metadata?: vscode.CodeActionProviderMetadata): vscode.Disposable {
		const handle = this._addNewAdapter(new CodeActionAdapter(this._documents, this._commands.converter, this._diagnostics, provider));
		this._proxy.$registerQuickFixSupport(handle, this._transformDocumentSelector(selector), metadata && metadata.providedCodeActionKinds ? metadata.providedCodeActionKinds.map(kind => kind.value) : undefined);
		return this._createDisposable(handle);
	}


	$provideCodeActions(handle: number, resource: UriComponents, rangeOrSelection: IRange | ISelection, context: modes.CodeActionContext): TPromise<CodeActionDto[]> {
		return this._withAdapter(handle, CodeActionAdapter, adapter => adapter.provideCodeActions(URI.revive(resource), rangeOrSelection, context));
	}

	// --- formatting

	registerDocumentFormattingEditProvider(selector: vscode.DocumentSelector, provider: vscode.DocumentFormattingEditProvider): vscode.Disposable {
		const handle = this._addNewAdapter(new DocumentFormattingAdapter(this._documents, provider));
		this._proxy.$registerDocumentFormattingSupport(handle, this._transformDocumentSelector(selector));
		return this._createDisposable(handle);
	}

	$provideDocumentFormattingEdits(handle: number, resource: UriComponents, options: modes.FormattingOptions): TPromise<ISingleEditOperation[]> {
		return this._withAdapter(handle, DocumentFormattingAdapter, adapter => adapter.provideDocumentFormattingEdits(URI.revive(resource), options));
	}

	registerDocumentRangeFormattingEditProvider(selector: vscode.DocumentSelector, provider: vscode.DocumentRangeFormattingEditProvider): vscode.Disposable {
		const handle = this._addNewAdapter(new RangeFormattingAdapter(this._documents, provider));
		this._proxy.$registerRangeFormattingSupport(handle, this._transformDocumentSelector(selector));
		return this._createDisposable(handle);
	}

	$provideDocumentRangeFormattingEdits(handle: number, resource: UriComponents, range: IRange, options: modes.FormattingOptions): TPromise<ISingleEditOperation[]> {
		return this._withAdapter(handle, RangeFormattingAdapter, adapter => adapter.provideDocumentRangeFormattingEdits(URI.revive(resource), range, options));
	}

	registerOnTypeFormattingEditProvider(selector: vscode.DocumentSelector, provider: vscode.OnTypeFormattingEditProvider, triggerCharacters: string[]): vscode.Disposable {
		const handle = this._addNewAdapter(new OnTypeFormattingAdapter(this._documents, provider));
		this._proxy.$registerOnTypeFormattingSupport(handle, this._transformDocumentSelector(selector), triggerCharacters);
		return this._createDisposable(handle);
	}

	$provideOnTypeFormattingEdits(handle: number, resource: UriComponents, position: IPosition, ch: string, options: modes.FormattingOptions): TPromise<ISingleEditOperation[]> {
		return this._withAdapter(handle, OnTypeFormattingAdapter, adapter => adapter.provideOnTypeFormattingEdits(URI.revive(resource), position, ch, options));
	}

	// --- navigate types

	registerWorkspaceSymbolProvider(provider: vscode.WorkspaceSymbolProvider): vscode.Disposable {
		const handle = this._addNewAdapter(new NavigateTypeAdapter(provider));
		this._proxy.$registerNavigateTypeSupport(handle);
		return this._createDisposable(handle);
	}

	$provideWorkspaceSymbols(handle: number, search: string): TPromise<WorkspaceSymbolsDto> {
		return this._withAdapter(handle, NavigateTypeAdapter, adapter => adapter.provideWorkspaceSymbols(search));
	}

	$resolveWorkspaceSymbol(handle: number, symbol: SymbolInformationDto): TPromise<SymbolInformationDto> {
		return this._withAdapter(handle, NavigateTypeAdapter, adapter => adapter.resolveWorkspaceSymbol(symbol));
	}

	$releaseWorkspaceSymbols(handle: number, id: number) {
		this._withAdapter(handle, NavigateTypeAdapter, adapter => adapter.releaseWorkspaceSymbols(id));
	}

	// --- rename

	registerRenameProvider(selector: vscode.DocumentSelector, provider: vscode.RenameProvider): vscode.Disposable {
		const handle = this._addNewAdapter(new RenameAdapter(this._documents, provider));
		this._proxy.$registerRenameSupport(handle, this._transformDocumentSelector(selector), RenameAdapter.supportsResolving(provider));
		return this._createDisposable(handle);
	}

	$provideRenameEdits(handle: number, resource: UriComponents, position: IPosition, newName: string): TPromise<modes.WorkspaceEdit> {
		return this._withAdapter(handle, RenameAdapter, adapter => adapter.provideRenameEdits(URI.revive(resource), position, newName));
	}

	$resolveRenameLocation(handle: number, resource: URI, position: IPosition): TPromise<modes.RenameLocation> {
		return this._withAdapter(handle, RenameAdapter, adapter => adapter.resolveRenameLocation(URI.revive(resource), position));
	}

	// --- suggestion

	registerCompletionItemProvider(selector: vscode.DocumentSelector, provider: vscode.CompletionItemProvider, triggerCharacters: string[]): vscode.Disposable {
		const handle = this._addNewAdapter(new SuggestAdapter(this._documents, this._commands.converter, provider));
		this._proxy.$registerSuggestSupport(handle, this._transformDocumentSelector(selector), triggerCharacters, SuggestAdapter.supportsResolving(provider));
		return this._createDisposable(handle);
	}

	$provideCompletionItems(handle: number, resource: UriComponents, position: IPosition, context: modes.SuggestContext): TPromise<SuggestResultDto> {
		return this._withAdapter(handle, SuggestAdapter, adapter => adapter.provideCompletionItems(URI.revive(resource), position, context));
	}

	$resolveCompletionItem(handle: number, resource: UriComponents, position: IPosition, suggestion: modes.ISuggestion): TPromise<modes.ISuggestion> {
		return this._withAdapter(handle, SuggestAdapter, adapter => adapter.resolveCompletionItem(URI.revive(resource), position, suggestion));
	}

	$releaseCompletionItems(handle: number, id: number): void {
		this._withAdapter(handle, SuggestAdapter, adapter => adapter.releaseCompletionItems(id));
	}

	// --- parameter hints

	registerSignatureHelpProvider(selector: vscode.DocumentSelector, provider: vscode.SignatureHelpProvider, triggerCharacters: string[]): vscode.Disposable {
		const handle = this._addNewAdapter(new SignatureHelpAdapter(this._documents, provider));
		this._proxy.$registerSignatureHelpProvider(handle, this._transformDocumentSelector(selector), triggerCharacters);
		return this._createDisposable(handle);
	}

	$provideSignatureHelp(handle: number, resource: UriComponents, position: IPosition): TPromise<modes.SignatureHelp> {
		return this._withAdapter(handle, SignatureHelpAdapter, adapter => adapter.provideSignatureHelp(URI.revive(resource), position));
	}

	// --- links

	registerDocumentLinkProvider(selector: vscode.DocumentSelector, provider: vscode.DocumentLinkProvider): vscode.Disposable {
		const handle = this._addNewAdapter(new LinkProviderAdapter(this._documents, this._heapService, provider));
		this._proxy.$registerDocumentLinkProvider(handle, this._transformDocumentSelector(selector));
		return this._createDisposable(handle);
	}

	$provideDocumentLinks(handle: number, resource: UriComponents): TPromise<modes.ILink[]> {
		return this._withAdapter(handle, LinkProviderAdapter, adapter => adapter.provideLinks(URI.revive(resource)));
	}

	$resolveDocumentLink(handle: number, link: modes.ILink): TPromise<modes.ILink> {
		return this._withAdapter(handle, LinkProviderAdapter, adapter => adapter.resolveLink(link));
	}

	registerColorProvider(selector: vscode.DocumentSelector, provider: vscode.DocumentColorProvider): vscode.Disposable {
		const handle = this._addNewAdapter(new ColorProviderAdapter(this._documents, provider));
		this._proxy.$registerDocumentColorProvider(handle, this._transformDocumentSelector(selector));
		return this._createDisposable(handle);
	}

	$provideDocumentColors(handle: number, resource: UriComponents): TPromise<IRawColorInfo[]> {
		return this._withAdapter(handle, ColorProviderAdapter, adapter => adapter.provideColors(URI.revive(resource)));
	}

	$provideColorPresentations(handle: number, resource: UriComponents, colorInfo: IRawColorInfo): TPromise<modes.IColorPresentation[]> {
		return this._withAdapter(handle, ColorProviderAdapter, adapter => adapter.provideColorPresentations(URI.revive(resource), colorInfo));
	}

	registerFoldingRangeProvider(selector: vscode.DocumentSelector, provider: vscode.FoldingRangeProvider): vscode.Disposable {
		const handle = this._addNewAdapter(new FoldingProviderAdapter(this._documents, provider));
		this._proxy.$registerFoldingRangeProvider(handle, this._transformDocumentSelector(selector));
		return this._createDisposable(handle);
	}

	$provideFoldingRanges(handle: number, resource: UriComponents, context: vscode.FoldingContext): TPromise<modes.FoldingRange[]> {
		return this._withAdapter(handle, FoldingProviderAdapter, adapter => adapter.provideFoldingRanges(URI.revive(resource), context));
	}

	// --- configuration

	private static _serializeRegExp(regExp: RegExp): ISerializedRegExp {
		if (typeof regExp === 'undefined') {
			return undefined;
		}
		if (regExp === null) {
			return null;
		}
		return {
			pattern: regExp.source,
			flags: (regExp.global ? 'g' : '') + (regExp.ignoreCase ? 'i' : '') + (regExp.multiline ? 'm' : ''),
		};
	}

	private static _serializeIndentationRule(indentationRule: vscode.IndentationRule): ISerializedIndentationRule {
		if (typeof indentationRule === 'undefined') {
			return undefined;
		}
		if (indentationRule === null) {
			return null;
		}
		return {
			decreaseIndentPattern: ExtHostLanguageFeatures._serializeRegExp(indentationRule.decreaseIndentPattern),
			increaseIndentPattern: ExtHostLanguageFeatures._serializeRegExp(indentationRule.increaseIndentPattern),
			indentNextLinePattern: ExtHostLanguageFeatures._serializeRegExp(indentationRule.indentNextLinePattern),
			unIndentedLinePattern: ExtHostLanguageFeatures._serializeRegExp(indentationRule.unIndentedLinePattern),
		};
	}

	private static _serializeOnEnterRule(onEnterRule: vscode.OnEnterRule): ISerializedOnEnterRule {
		return {
			beforeText: ExtHostLanguageFeatures._serializeRegExp(onEnterRule.beforeText),
			afterText: ExtHostLanguageFeatures._serializeRegExp(onEnterRule.afterText),
			action: onEnterRule.action
		};
	}

	private static _serializeOnEnterRules(onEnterRules: vscode.OnEnterRule[]): ISerializedOnEnterRule[] {
		if (typeof onEnterRules === 'undefined') {
			return undefined;
		}
		if (onEnterRules === null) {
			return null;
		}
		return onEnterRules.map(ExtHostLanguageFeatures._serializeOnEnterRule);
	}

	setLanguageConfiguration(languageId: string, configuration: vscode.LanguageConfiguration): vscode.Disposable {
		let { wordPattern } = configuration;

		// check for a valid word pattern
		if (wordPattern && regExpLeadsToEndlessLoop(wordPattern)) {
			throw new Error(`Invalid language configuration: wordPattern '${wordPattern}' is not allowed to match the empty string.`);
		}

		// word definition
		if (wordPattern) {
			this._documents.setWordDefinitionFor(languageId, wordPattern);
		} else {
			this._documents.setWordDefinitionFor(languageId, null);
		}

		const handle = this._nextHandle();
		const serializedConfiguration: ISerializedLanguageConfiguration = {
			comments: configuration.comments,
			brackets: configuration.brackets,
			wordPattern: ExtHostLanguageFeatures._serializeRegExp(configuration.wordPattern),
			indentationRules: ExtHostLanguageFeatures._serializeIndentationRule(configuration.indentationRules),
			onEnterRules: ExtHostLanguageFeatures._serializeOnEnterRules(configuration.onEnterRules),
			__electricCharacterSupport: configuration.__electricCharacterSupport,
			__characterPairSupport: configuration.__characterPairSupport,
		};
		this._proxy.$setLanguageConfiguration(handle, languageId, serializedConfiguration);
		return this._createDisposable(handle);
	}
}<|MERGE_RESOLUTION|>--- conflicted
+++ resolved
@@ -9,11 +9,7 @@
 import { mixin } from 'vs/base/common/objects';
 import * as vscode from 'vscode';
 import * as typeConvert from 'vs/workbench/api/node/extHostTypeConverters';
-<<<<<<< HEAD
-import { Range, Disposable, CompletionList, SnippetString, CodeActionKind, SymbolInformation, Hierarchy, SymbolInformation2 } from 'vs/workbench/api/node/extHostTypes';
-=======
 import { Range, Disposable, CompletionList, SnippetString, CodeActionKind, SymbolInformation, SymbolInformation2 } from 'vs/workbench/api/node/extHostTypes';
->>>>>>> 8647b7c1
 import { ISingleEditOperation } from 'vs/editor/common/model';
 import * as modes from 'vs/editor/common/modes';
 import { ExtHostHeapService } from 'vs/workbench/api/node/extHostHeapService';
@@ -48,16 +44,6 @@
 				return undefined;
 			}
 			let [probe] = value;
-<<<<<<< HEAD
-			if (!(probe instanceof Hierarchy)) {
-				value = OutlineAdapter._asSymbolHierarchy(<SymbolInformation[]>value);
-			}
-			return (<Hierarchy<SymbolInformation2>[]>value).map(typeConvert.HierarchicalSymbolInformation.from);
-		});
-	}
-
-	private static _asSymbolHierarchy(info: SymbolInformation[]): vscode.Hierarchy<SymbolInformation2>[] {
-=======
 			if (!(probe instanceof SymbolInformation2)) {
 				value = OutlineAdapter._asSymbolHierarchy(resource, <SymbolInformation[]>value);
 			}
@@ -66,7 +52,6 @@
 	}
 
 	private static _asSymbolHierarchy(resource: URI, info: SymbolInformation[]): vscode.SymbolInformation2[] {
->>>>>>> 8647b7c1
 		// first sort by start (and end) and then loop over all elements
 		// and build a tree based on containment.
 		info = info.slice(0).sort((a, b) => {
@@ -76,14 +61,6 @@
 			}
 			return res;
 		});
-<<<<<<< HEAD
-		let res: Hierarchy<SymbolInformation2>[] = [];
-		let parentStack: Hierarchy<SymbolInformation2>[] = [];
-		for (let i = 0; i < info.length; i++) {
-			let element = new Hierarchy(new SymbolInformation2(info[i].name, '', info[i].kind, info[i].location.range, info[i].location));
-			element.parent.containerName = info[i].containerName;
-			element.parent.location = info[i].location; // todo@joh make this proper
-=======
 		let res: SymbolInformation2[] = [];
 		let parentStack: SymbolInformation2[] = [];
 		for (let i = 0; i < info.length; i++) {
@@ -91,7 +68,6 @@
 			element.containerName = info[i].containerName;
 			element.location = info[i].location; // todo@joh make this proper
 			element.location.uri = element.location.uri || resource;
->>>>>>> 8647b7c1
 
 			while (true) {
 				if (parentStack.length === 0) {
@@ -100,11 +76,7 @@
 					break;
 				}
 				let parent = parentStack[parentStack.length - 1];
-<<<<<<< HEAD
-				if (parent.parent.range.contains(element.parent.range) && !parent.parent.range.isEqual(element.parent.range)) {
-=======
 				if (parent.definingRange.contains(element.definingRange) && !parent.definingRange.isEqual(element.definingRange)) {
->>>>>>> 8647b7c1
 					parent.children.push(element);
 					parentStack.push(element);
 					break;
