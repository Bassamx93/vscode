--- conflicted
+++ resolved
@@ -52,11 +52,8 @@
 		'_extensionsGallery.enablePPE',
 		'security.restrictUNCAccess',
 		'accessibility.verbosity.debug',
-<<<<<<< HEAD
-		ChatConfiguration.UnifiedChatView
-=======
+		ChatConfiguration.UnifiedChatView,
 		'telemetry.disableFeedback'
->>>>>>> 4926127b
 	];
 
 	private readonly titleBarStyle = new ChangeObserver<TitlebarStyle>('string');
@@ -71,11 +68,8 @@
 	private readonly enablePPEExtensionsGallery = new ChangeObserver('boolean');
 	private readonly restrictUNCAccess = new ChangeObserver('boolean');
 	private readonly accessibilityVerbosityDebug = new ChangeObserver('boolean');
-<<<<<<< HEAD
 	private readonly unifiedChatView = new ChangeObserver('boolean');
-=======
 	private readonly telemetryDisableFeedback = new ChangeObserver('boolean');
->>>>>>> 4926127b
 
 	constructor(
 		@IHostService private readonly hostService: IHostService,
