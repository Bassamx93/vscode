/*---------------------------------------------------------------------------------------------
 *  Copyright (c) Microsoft Corporation. All rights reserved.
 *  Licensed under the MIT License. See License.txt in the project root for license information.
 *--------------------------------------------------------------------------------------------*/

import { IMouseWheelEvent } from '../../../../base/browser/mouseEvent.js';
import { Event } from '../../../../base/common/event.js';
import { IDisposable } from '../../../../base/common/lifecycle.js';
import { URI } from '../../../../base/common/uri.js';
import { ICodeEditor } from '../../../../editor/browser/editorBrowser.js';
import { Selection } from '../../../../editor/common/core/selection.js';
import { MenuId } from '../../../../platform/actions/common/actions.js';
import { IContextKeyService } from '../../../../platform/contextkey/common/contextkey.js';
import { createDecorator } from '../../../../platform/instantiation/common/instantiation.js';
import { IWorkbenchLayoutService } from '../../../services/layout/browser/layoutService.js';
import { IViewsService } from '../../../services/views/common/viewsService.js';
import { IChatAgentCommand, IChatAgentData } from '../common/chatAgents.js';
import { IChatResponseModel } from '../common/chatModel.js';
import { IParsedChatRequest } from '../common/chatParserTypes.js';
import { CHAT_PROVIDER_ID } from '../common/chatParticipantContribTypes.js';
import { IChatElicitationRequest, IChatSendRequestOptions } from '../common/chatService.js';
import { IChatRequestViewModel, IChatResponseViewModel, IChatViewModel } from '../common/chatViewModel.js';
import { ChatAgentLocation, ChatModeKind } from '../common/constants.js';
import { ChatAttachmentModel } from './chatAttachmentModel.js';
import { ChatInputPart } from './chatInputPart.js';
import { ChatViewPane } from './chatViewPane.js';
import { IChatViewState, IChatWidgetContrib } from './chatWidget.js';
import { ICodeBlockActionContext } from './codeBlockPart.js';

export const IChatWidgetService = createDecorator<IChatWidgetService>('chatWidgetService');

export interface IChatWidgetService {

	readonly _serviceBrand: undefined;

	/**
	 * Returns the most recently focused widget if any.
	 */
	readonly lastFocusedWidget: IChatWidget | undefined;

	readonly onDidAddWidget: Event<IChatWidget>;

	getAllWidgets(): ReadonlyArray<IChatWidget>;
	getWidgetByInputUri(uri: URI): IChatWidget | undefined;
	getWidgetBySessionId(sessionId: string): IChatWidget | undefined;
	getWidgetsByLocations(location: ChatAgentLocation): ReadonlyArray<IChatWidget>;
}

export async function showChatView(viewsService: IViewsService): Promise<IChatWidget | undefined> {
	return (await viewsService.openView<ChatViewPane>(ChatViewId))?.widget;
}

export function showCopilotView(viewsService: IViewsService, layoutService: IWorkbenchLayoutService): Promise<IChatWidget | undefined> {

	// Ensure main window is in front
	if (layoutService.activeContainer !== layoutService.mainContainer) {
		layoutService.mainContainer.focus();
	}

	return showChatView(viewsService);
}

export const IQuickChatService = createDecorator<IQuickChatService>('quickChatService');
export interface IQuickChatService {
	readonly _serviceBrand: undefined;
	readonly onDidClose: Event<void>;
	readonly enabled: boolean;
	readonly focused: boolean;
	toggle(options?: IQuickChatOpenOptions): void;
	focus(): void;
	open(options?: IQuickChatOpenOptions): void;
	close(): void;
	openInChatView(): void;
}

export interface IQuickChatOpenOptions {
	/**
	 * The query for quick chat.
	 */
	query: string;
	/**
	 * Whether the query is partial and will await more input from the user.
	 */
	isPartialQuery?: boolean;
	/**
	 * An optional selection range to apply to the query text box.
	 */
	selection?: Selection;
}

export const IChatAccessibilityService = createDecorator<IChatAccessibilityService>('chatAccessibilityService');
export interface IChatAccessibilityService {
	readonly _serviceBrand: undefined;
	acceptRequest(): number;
	acceptResponse(response: IChatResponseViewModel | string | undefined, requestId: number, isVoiceInput?: boolean): void;
	acceptElicitation(message: IChatElicitationRequest): void;
}

export interface IChatCodeBlockInfo {
	readonly ownerMarkdownPartId: string;
	readonly codeBlockIndex: number;
	readonly elementId: string;
	readonly uri: URI | undefined;
	readonly uriPromise: Promise<URI | undefined>;
	codemapperUri: URI | undefined;
	readonly isStreaming: boolean;
	readonly chatSessionId: string;
	focus(): void;
}

export interface IChatFileTreeInfo {
	treeDataId: string;
	treeIndex: number;
	focus(): void;
}

export type ChatTreeItem = IChatRequestViewModel | IChatResponseViewModel;

export interface IChatListItemRendererOptions {
	readonly renderStyle?: 'compact' | 'minimal';
	readonly noHeader?: boolean;
	readonly editableCodeBlock?: boolean;
	readonly renderDetectedCommandsWithRequest?: boolean;
	readonly renderTextEditsAsSummary?: (uri: URI) => boolean;
	readonly referencesExpandedWhenEmptyResponse?: boolean | ((mode: ChatModeKind) => boolean);
	readonly progressMessageAtBottomOfResponse?: boolean | ((mode: ChatModeKind) => boolean);
}

export interface IChatWidgetViewOptions {
	autoScroll?: boolean | ((mode: ChatModeKind) => boolean);
	renderInputOnTop?: boolean;
	renderFollowups?: boolean;
	renderStyle?: 'compact' | 'minimal';
	supportsFileReferences?: boolean;
	filter?: (item: ChatTreeItem) => boolean;
	rendererOptions?: IChatListItemRendererOptions;
	menus?: {
		/**
		 * The menu that is inside the input editor, use for send, dictation
		 */
		executeToolbar?: MenuId;
		/**
		 * The menu that next to the input editor, use for close, config etc
		 */
		inputSideToolbar?: MenuId;
		/**
		 * The telemetry source for all commands of this widget
		 */
		telemetrySource?: string;
	};
	defaultElementHeight?: number;
	editorOverflowWidgetsDomNode?: HTMLElement;
	enableImplicitContext?: boolean;
	enableWorkingSet?: 'explicit' | 'implicit';
	supportsChangingModes?: boolean;
	dndContainer?: HTMLElement;
}

export interface IChatViewViewContext {
	viewId: string;
}

export interface IChatResourceViewContext {
	isQuickChat?: boolean;
	isInlineChat?: boolean;
}

export type IChatWidgetViewContext = IChatViewViewContext | IChatResourceViewContext | {};

export interface IChatAcceptInputOptions {
	noCommandDetection?: boolean;
	isVoiceInput?: boolean;
}

export interface IChatWidget {
	readonly domNode: HTMLElement;
	readonly onDidChangeViewModel: Event<void>;
	readonly onDidAcceptInput: Event<void>;
	readonly onDidHide: Event<void>;
	readonly onDidSubmitAgent: Event<{ agent: IChatAgentData; slashCommand?: IChatAgentCommand }>;
	readonly onDidChangeAgent: Event<{ agent: IChatAgentData; slashCommand?: IChatAgentCommand }>;
	readonly onDidChangeParsedInput: Event<void>;
	readonly location: ChatAgentLocation;
	readonly viewContext: IChatWidgetViewContext;
	readonly viewModel: IChatViewModel | undefined;
	readonly inputEditor: ICodeEditor;
	readonly supportsFileReferences: boolean;
	readonly parsedInput: IParsedChatRequest;
	lastSelectedAgent: IChatAgentData | undefined;
	readonly scopedContextKeyService: IContextKeyService;
	readonly input: ChatInputPart;
	readonly attachmentModel: ChatAttachmentModel;

	readonly supportsChangingModes: boolean;

	getContrib<T extends IChatWidgetContrib>(id: string): T | undefined;
	reveal(item: ChatTreeItem): void;
	focus(item: ChatTreeItem): void;
	getSibling(item: ChatTreeItem, type: 'next' | 'previous'): ChatTreeItem | undefined;
	getFocus(): ChatTreeItem | undefined;
	setInput(query?: string): void;
	getInput(): string;
	refreshParsedInput(): void;
	logInputHistory(): void;
	acceptInput(query?: string, options?: IChatAcceptInputOptions): Promise<IChatResponseModel | undefined>;
	startEditing(requestId: string): void;
	finishedEditing(completedEdit?: boolean): void;
	rerunLastRequest(): Promise<void>;
	setInputPlaceholder(placeholder: string): void;
	resetInputPlaceholder(): void;
	focusLastMessage(): void;
	focusInput(): void;
	hasInputFocus(): boolean;
	getModeRequestOptions(): Partial<IChatSendRequestOptions>;
	getCodeBlockInfoForEditor(uri: URI): IChatCodeBlockInfo | undefined;
	getCodeBlockInfosForResponse(response: IChatResponseViewModel): IChatCodeBlockInfo[];
	getFileTreeInfosForResponse(response: IChatResponseViewModel): IChatFileTreeInfo[];
	getLastFocusedFileTreeForResponse(response: IChatResponseViewModel): IChatFileTreeInfo | undefined;
	clear(): void;
	/**
	 * Wait for this widget to have a VM with a fully initialized model and editing session.
	 * Sort of a hack. See https://github.com/microsoft/vscode/issues/247484
	 */
	waitForReady(): Promise<void>;
	getViewState(): IChatViewState;
	togglePaused(): void;
<<<<<<< HEAD

	delegateScrollFromMouseWheelEvent(event: IMouseWheelEvent): void;
=======
	lockToCodingAgent(name: string): void;
>>>>>>> d8361fec
}


export interface ICodeBlockActionContextProvider {
	getCodeBlockContext(editor?: ICodeEditor): ICodeBlockActionContext | undefined;
}

export const IChatCodeBlockContextProviderService = createDecorator<IChatCodeBlockContextProviderService>('chatCodeBlockContextProviderService');
export interface IChatCodeBlockContextProviderService {
	readonly _serviceBrand: undefined;
	readonly providers: ICodeBlockActionContextProvider[];
	registerProvider(provider: ICodeBlockActionContextProvider, id: string): IDisposable;
}

export const ChatViewId = `workbench.panel.chat.view.${CHAT_PROVIDER_ID}`;<|MERGE_RESOLUTION|>--- conflicted
+++ resolved
@@ -224,12 +224,9 @@
 	waitForReady(): Promise<void>;
 	getViewState(): IChatViewState;
 	togglePaused(): void;
-<<<<<<< HEAD
+	lockToCodingAgent(name: string): void;
 
 	delegateScrollFromMouseWheelEvent(event: IMouseWheelEvent): void;
-=======
-	lockToCodingAgent(name: string): void;
->>>>>>> d8361fec
 }
 
 
