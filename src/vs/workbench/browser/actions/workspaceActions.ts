--- conflicted
+++ resolved
@@ -82,13 +82,8 @@
 
 export class AddRootFolderAction extends Action {
 
-<<<<<<< HEAD
-	static ID = 'workbench.action.addRootFolder';
+	static readonly ID = 'workbench.action.addRootFolder';
 	static LABEL = ADD_ROOT_FOLDER_LABEL;
-=======
-	static readonly ID = 'workbench.action.addRootFolder';
-	static LABEL = nls.localize('addFolderToWorkspace', "Add Folder to Workspace...");
->>>>>>> 8f015e56
 
 	constructor(
 		id: string,
@@ -136,52 +131,7 @@
 	}
 }
 
-<<<<<<< HEAD
 export class SaveWorkspaceAsAction extends Action {
-=======
-export class RemoveRootFolderAction extends Action {
-
-	static readonly ID = 'workbench.action.removeRootFolder';
-	static LABEL = nls.localize('removeFolderFromWorkspace', "Remove Folder from Workspace");
-
-	constructor(
-		private rootUri: URI,
-		id: string,
-		label: string,
-		@IWorkspaceEditingService private workspaceEditingService: IWorkspaceEditingService
-	) {
-		super(id, label);
-	}
-
-	public run(): TPromise<any> {
-		return this.workspaceEditingService.removeFolders([this.rootUri]);
-	}
-}
-
-export class OpenFolderSettingsAction extends Action {
-
-	static readonly ID = 'workbench.action.openFolderSettings';
-	static LABEL = nls.localize('openFolderSettings', "Open Folder Settings");
-
-	constructor(
-		private rootUri: URI,
-		id: string,
-		label: string,
-		@IWorkspaceContextService private contextService: IWorkspaceContextService,
-		@ICommandService private commandService: ICommandService
-	) {
-		super(id, label);
-	}
-
-	public run(): TPromise<any> {
-		const workspaceFolder = this.contextService.getWorkspaceFolder(this.rootUri);
-
-		return this.commandService.executeCommand('_workbench.action.openFolderSettings', workspaceFolder);
-	}
-}
-
-export class SaveWorkspaceAsAction extends BaseWorkspacesAction {
->>>>>>> 8f015e56
 
 	static readonly ID = 'workbench.action.saveWorkspaceAs';
 	static LABEL = nls.localize('saveWorkspaceAsAction', "Save Workspace As...");
