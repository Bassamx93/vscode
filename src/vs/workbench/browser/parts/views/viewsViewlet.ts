--- conflicted
+++ resolved
@@ -120,16 +120,9 @@
 	private readonly viewsModel: PersistentContributableViewsModel;
 	private viewDisposables: IDisposable[] = [];
 
-	private readonly visibleViewsCountFromCache: number;
-	private readonly visibleViewsStorageId: string;
-
 	constructor(
 		id: string,
-<<<<<<< HEAD
-		private location: ViewLocation,
-=======
 		viewletStateStorageId: string,
->>>>>>> 8647b7c1
 		showHeaderInTitleWhenSingleView: boolean,
 		@IPartService partService: IPartService,
 		@ITelemetryService telemetryService: ITelemetryService,
@@ -141,14 +134,9 @@
 		@IWorkspaceContextService protected contextService: IWorkspaceContextService
 	) {
 		super(id, { showHeaderInTitleWhenSingleView, dnd: new DefaultPanelDndController() }, partService, contextMenuService, telemetryService, themeService);
-<<<<<<< HEAD
-		this.visibleViewsStorageId = `${id}.numberOfVisibleViews`;
-		this.visibleViewsCountFromCache = this.storageService.getInteger(this.visibleViewsStorageId, this.contextService.getWorkbenchState() === WorkbenchState.EMPTY ? StorageScope.GLOBAL : StorageScope.WORKSPACE, 0);
-=======
 
 		const container = Registry.as<IViewContainersRegistry>(ViewContainerExtensions.ViewContainersRegistry).get(id);
 		this.viewsModel = this._register(this.instantiationService.createInstance(PersistentContributableViewsModel, container, viewletStateStorageId));
->>>>>>> 8647b7c1
 		this.viewletSettings = this.getMemento(storageService, Scope.WORKSPACE);
 
 		this.visibleViewsStorageId = `${id}.numberOfVisibleViews`;
@@ -252,27 +240,6 @@
 	}
 
 	shutdown(): void {
-<<<<<<< HEAD
-		this.viewsViewletPanels.forEach((view) => view.shutdown());
-		this.storageService.store(this.visibleViewsStorageId, this.length, this.contextService.getWorkbenchState() !== WorkbenchState.EMPTY ? StorageScope.WORKSPACE : StorageScope.GLOBAL);
-		super.shutdown();
-	}
-
-	private toggleViewVisibility(id: string, focus?: boolean): TPromise<void> {
-		const viewDescriptor = this.getViewDescriptorsFromRegistry().filter(v => v.id === id)[0];
-		const viewState = this.viewsStates.get(id);
-
-		if (!viewDescriptor || !viewState) {
-			return TPromise.as(null);
-		}
-
-		if (!viewDescriptor.canToggleVisibility) {
-			return TPromise.wrapError(new Error(localize({ key: 'cannot toggle', comment: ['Parameter that will be replaced here is the id of the view'] }, "Visibility cannot be toggled for this view {0}", id)));
-		}
-
-		if (viewState.isHidden && !this.contextKeyService.contextMatchesRules(viewDescriptor.when)) {
-			return TPromise.wrapError(new Error(localize('cannot show', "This view {0} cannot be shown because it is hidden by its 'when' condition", id)));
-=======
 		this.panels.forEach((view) => view.shutdown());
 		this.storageService.store(this.visibleViewsStorageId, this.length, this.contextService.getWorkbenchState() !== WorkbenchState.EMPTY ? StorageScope.WORKSPACE : StorageScope.GLOBAL);
 		this.viewsModel.saveViewsStates();
@@ -282,7 +249,6 @@
 	protected isSingleView(): boolean {
 		if (!super.isSingleView()) {
 			return false;
->>>>>>> 8647b7c1
 		}
 		if (!this.areExtensionsReady) {
 			// Check in cache so that view do not jump. See #29609
@@ -366,51 +332,8 @@
 		});
 	}
 
-<<<<<<< HEAD
-	protected isSingleView(): boolean {
-		if (!super.isSingleView()) {
-			return false;
-		}
-		if (!this.areExtensionsReady) {
-			// Check in cache so that view do not jump. See #29609
-			return this.visibleViewsCountFromCache === 1;
-		}
-		return true;
-	}
-
-	protected getViewDescriptorsFromRegistry(): IViewDescriptor[] {
-		return ViewsRegistry.getViews(this.location)
-			.sort((a, b) => {
-				const viewStateA = this.viewsStates.get(a.id);
-				const viewStateB = this.viewsStates.get(b.id);
-				const orderA = viewStateA ? viewStateA.order : a.order;
-				const orderB = viewStateB ? viewStateB.order : b.order;
-
-				if (isUndefinedOrNull(orderB)) {
-					return -1;
-				}
-				if (isUndefinedOrNull(orderA)) {
-					return 1;
-				}
-
-				return orderA - orderB;
-			});
-	}
-
-	protected createView(viewDescriptor: IViewDescriptor, options: IViewletViewOptions): ViewsViewletPanel {
-		return this.instantiationService.createInstance(viewDescriptor.ctor, options) as ViewsViewletPanel;
-	}
-
-	protected get views(): ViewsViewletPanel[] {
-		return this.viewsViewletPanels;
-	}
-
-	protected getView(id: string): ViewsViewletPanel {
-		return this.viewsViewletPanels.filter(view => view.id === id)[0];
-=======
 	private toggleViewVisibility(id: string): void {
 		this.viewsModel.setVisible(id, !this.viewsModel.isVisible(id));
->>>>>>> 8647b7c1
 	}
 
 	private saveViewSizes(): void {
@@ -422,52 +345,6 @@
 		}
 	}
 
-<<<<<<< HEAD
-	constructor(
-		id: string,
-		location: ViewLocation,
-		private readonly viewletStateStorageId: string,
-		showHeaderInTitleWhenSingleView: boolean,
-		@IPartService partService: IPartService,
-		@ITelemetryService telemetryService: ITelemetryService,
-		@IStorageService storageService: IStorageService,
-		@IInstantiationService instantiationService: IInstantiationService,
-		@IThemeService themeService: IThemeService,
-		@IWorkspaceContextService protected contextService: IWorkspaceContextService,
-		@IContextKeyService contextKeyService: IContextKeyService,
-		@IContextMenuService contextMenuService: IContextMenuService,
-		@IExtensionService extensionService: IExtensionService
-	) {
-		super(id, location, showHeaderInTitleWhenSingleView, partService, telemetryService, storageService, instantiationService, themeService, contextKeyService, contextMenuService, extensionService, contextService);
-		this.hiddenViewsStorageId = `${this.viewletStateStorageId}.hidden`;
-		this._register(this.onDidChangeViewVisibilityState(id => this.saveViewsStates()));
-	}
-
-	create(parent: HTMLElement): TPromise<void> {
-		this.loadViewsStates();
-		return super.create(parent);
-	}
-
-	shutdown(): void {
-		this.saveViewsStates();
-		super.shutdown();
-	}
-
-	private saveViewsStates(): void {
-		const storedViewsStates: { [id: string]: { collapsed: boolean, size: number, order: number } } = {};
-		const storedViewsVisibilityStates: { id: string, isHidden: boolean }[] = [];
-		for (const viewDescriptor of this.getViewDescriptorsFromRegistry()) {
-			const viewState = this.viewsStates.get(viewDescriptor.id);
-			if (viewState) {
-				const view = this.getView(viewDescriptor.id);
-				storedViewsVisibilityStates.push({ id: viewDescriptor.id, isHidden: viewState ? viewState.isHidden : void 0 });
-				if (view) {
-					storedViewsStates[viewDescriptor.id] = {
-						collapsed: !view.isExpanded(),
-						size: this.getPanelSize(view),
-						order: viewState.order
-					};
-=======
 	private restoreViewSizes(): void {
 		// Restore sizes only when the layout has happened
 		if (this.didLayout) {
@@ -479,7 +356,6 @@
 
 				if (typeof size === 'number') {
 					this.resizePanel(panel, size);
->>>>>>> 8647b7c1
 				} else {
 					initialSizes = initialSizes ? initialSizes : this.computeInitialSizes();
 					this.resizePanel(panel, initialSizes[panel.id] || 200);
